{-# LANGUAGE AllowAmbiguousTypes, TypeFamilies #-}

module T5837 where

type family TF a :: *
type instance TF (a,b) = (TF a, TF b)

t :: (a ~ TF (a,Int)) => Int
t = undefined

{-

<<<<<<< HEAD
    [G] a ~ TF (a,Int)
-->
    TF (a,Int) ~ fsk
    fsk ~ a
--->
    fsk ~ (TF a, TF Int)
    fsk ~ a
--->
    a ~ (TF a, TF Int)
=======
         [G] a ~ TF (a,Int)               -- a = a_am1
-->
         [G] TF (a,Int) ~ fsk             -- fsk = fsk_am8
inert    [G] fsk ~ a

--->
    [G] fsk ~ (TF a, TF Int)
inert    [G] fsk ~ a

--->
    a ~ (TF a, TF Int)
inert    [G] fsk ~ a

---> (attempting to flatten (TF a) so that it does not mention a
         TF a ~ fsk2
inert    a ~ (fsk2, TF Int)
inert    fsk ~ (fsk2, TF Int)

---> (substitute for a)
         TF (fsk2, TF Int) ~ fsk2
inert    a ~ (fsk2, TF Int)
inert    fsk ~ (fsk2, TF Int)

---> (top-level reduction, re-orient)
         fsk2 ~ (TF fsk2, TF Int)
inert    a ~ (fsk2, TF Int)
inert    fsk ~ (fsk2, TF Int)

---> (attempt to flatten (TF fsk2) to get rid of fsk2
         TF fsk2 ~ fsk3
         fsk2 ~ (fsk3, TF Int)
inert    a   ~ (fsk2, TF Int)
inert    fsk ~ (fsk2, TF Int)

--->
         TF fsk2 ~ fsk3
inert    fsk2 ~ (fsk3, TF Int)
inert    a   ~ ((fsk3, TF Int), TF Int)
inert    fsk ~ ((fsk3, TF Int), TF Int)
>>>>>>> 8e66365b

-}<|MERGE_RESOLUTION|>--- conflicted
+++ resolved
@@ -10,17 +10,6 @@
 
 {-
 
-<<<<<<< HEAD
-    [G] a ~ TF (a,Int)
--->
-    TF (a,Int) ~ fsk
-    fsk ~ a
---->
-    fsk ~ (TF a, TF Int)
-    fsk ~ a
---->
-    a ~ (TF a, TF Int)
-=======
          [G] a ~ TF (a,Int)               -- a = a_am1
 -->
          [G] TF (a,Int) ~ fsk             -- fsk = fsk_am8
@@ -60,6 +49,5 @@
 inert    fsk2 ~ (fsk3, TF Int)
 inert    a   ~ ((fsk3, TF Int), TF Int)
 inert    fsk ~ ((fsk3, TF Int), TF Int)
->>>>>>> 8e66365b
 
 -}