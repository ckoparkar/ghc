--- conflicted
+++ resolved
@@ -258,13 +258,14 @@
 rnExpr (RecordCon { rcon_con_name = con_id
                   , rcon_flds = rec_binds@(HsRecFields { rec_dotdot = dd }) })
   = do { con_lname@(L _ con_name) <- lookupLocatedOccRn con_id
-       ; (flds, fvs)   <- rnHsRecFields (HsRecFieldCon con_name) HsVar rec_binds
+       ; (flds, fvs)   <- rnHsRecFields (HsRecFieldCon con_name) mk_hs_var rec_binds
        ; (flds', fvss) <- mapAndUnzipM rn_field flds
        ; let rec_binds' = HsRecFields { rec_flds = flds', rec_dotdot = dd }
        ; return (RecordCon { rcon_con_name = con_lname, rcon_flds = rec_binds'
                            , rcon_con_expr = noPostTcExpr, rcon_con_like = PlaceHolder }
                 , fvs `plusFV` plusFVs fvss `addOneFV` con_name) }
   where
+    mk_hs_var l n = HsVar (L l n)
     rn_field (L l fld) = do { (arg', fvs) <- rnLExpr (hsRecFieldArg fld)
                             ; return (L l (fld { hsRecFieldArg = arg' }), fvs) }
 
@@ -420,29 +421,6 @@
 
 rnSection other = pprPanic "rnSection" (ppr other)
 
-<<<<<<< HEAD
-=======
-{-
-************************************************************************
-*                                                                      *
-        Records
-*                                                                      *
-************************************************************************
--}
-
-rnHsRecBinds :: HsRecFieldContext -> HsRecordBinds RdrName
-             -> RnM (HsRecordBinds Name, FreeVars)
-rnHsRecBinds ctxt rec_binds@(HsRecFields { rec_dotdot = dd })
-  = do { (flds, fvs) <- rnHsRecFields ctxt mkHsVar rec_binds
-       ; (flds', fvss) <- mapAndUnzipM rn_field flds
-       ; return (HsRecFields { rec_flds = flds', rec_dotdot = dd },
-                 fvs `plusFV` plusFVs fvss) }
-  where
-    mkHsVar l n = HsVar (L l n)
-    rn_field (L l fld) = do { (arg', fvs) <- rnLExpr (hsRecFieldArg fld)
-                            ; return (L l (fld { hsRecFieldArg = arg' }), fvs) }
->>>>>>> 5d6cfbcc
-
 {-
 ************************************************************************
 *                                                                      *
