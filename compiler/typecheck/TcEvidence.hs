--- conflicted
+++ resolved
@@ -1157,20 +1157,13 @@
 -- Helper functions for dealing with IP newtype-dictionaries
 ----------------------------------------------------------------------
 
-<<<<<<< HEAD
--- | Create a 'Coercion' that unwraps an implicit-parameter dictionary
--- to expose the underlying value. We expect the 'Type' to have the form
--- `IP sym ty`, return a 'Coercion' `co :: IP sym ty ~ ty`.
-unwrapIP :: Type -> CoercionR
-=======
 -- | Create a 'Coercion' that unwraps an implicit-parameter or
 -- overloaded-label dictionary to expose the underlying value. We
 -- expect the 'Type' to have the form `IP sym ty` or `IsLabel sym ty`,
 -- and return a 'Coercion' `co :: IP sym ty ~ ty` or
 -- `co :: IsLabel sym ty ~ Proxy# sym -> ty`.  See also
 -- Note [Type-checking overloaded labels] in TcExpr.
-unwrapIP :: Type -> Coercion
->>>>>>> f40fe62d
+unwrapIP :: Type -> CoercionR
 unwrapIP ty =
   case unwrapNewTyCon_maybe tc of
     Just (_,_,ax) -> mkUnbranchedAxInstCo Representational ax tys
