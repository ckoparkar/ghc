--- conflicted
+++ resolved
@@ -500,57 +500,58 @@
          ; return (extendInstEnv home_ie' ispec, ispec:my_insts') }
 \end{code}
 
-<<<<<<< HEAD
-Errors and tracing
-
-\begin{code}
-=======
--- Note [Signature files and type class instances]
--- ~~~~~~~~~~~~~~~~~~~~~~~~~~~~~~~~~~~~~~~~~~~~~~~
--- Instances in signature files do not have an effect when compiling:
--- when you compile a signature against an implementation, you will
--- see the instances WHETHER OR NOT the instance is declared in
--- the file (this is because the signatures go in the EPS and we
--- can't filter them out easily.)  This is also why we cannot
--- place the instance in the hi file: it would show up as a duplicate,
--- and we don't have instance reexports anyway.
---
--- However, you might find them useful when typechecking against
--- a signature: the instance is a way of indicating to GHC that
--- some instance exists, in case downstream code uses it.
---
--- Implementing this is a little tricky.  Consider the following
--- situation (sigof03):
---
---  module A where
---      instance C T where ...
---
---  module ASig where
---      instance C T
---
--- When compiling ASig, A.hi is loaded, which brings its instances
--- into the EPS.  When we process the instance declaration in ASig,
--- we should ignore it for the purpose of doing a duplicate check,
--- since it's not actually a duplicate. But don't skip the check
--- entirely, we still want this to fail (tcfail221):
---
---  module ASig where
---      instance C T
---      instance C T
---
--- Note that in some situations, the interface containing the type
--- class instances may not have been loaded yet at all.  The usual
--- situation when A imports another module which provides the
--- instances (sigof02m):
---
---  module A(module B) where
---      import B
---
--- See also Note [Signature lazy interface loading].  We can't
--- rely on this, however, since sometimes we'll have spurious
--- type class instances in the EPS, see #9422 (sigof02dm)
-
->>>>>>> 5f69c8ef
+Note [Signature files and type class instances]
+~~~~~~~~~~~~~~~~~~~~~~~~~~~~~~~~~~~~~~~~~~~~~~~
+Instances in signature files do not have an effect when compiling:
+when you compile a signature against an implementation, you will
+see the instances WHETHER OR NOT the instance is declared in
+the file (this is because the signatures go in the EPS and we
+can't filter them out easily.)  This is also why we cannot
+place the instance in the hi file: it would show up as a duplicate,
+and we don't have instance reexports anyway.
+
+However, you might find them useful when typechecking against
+a signature: the instance is a way of indicating to GHC that
+some instance exists, in case downstream code uses it.
+
+Implementing this is a little tricky.  Consider the following
+situation (sigof03):
+
+ module A where
+     instance C T where ...
+
+ module ASig where
+     instance C T
+
+When compiling ASig, A.hi is loaded, which brings its instances
+into the EPS.  When we process the instance declaration in ASig,
+we should ignore it for the purpose of doing a duplicate check,
+since it's not actually a duplicate. But don't skip the check
+entirely, we still want this to fail (tcfail221):
+
+ module ASig where
+     instance C T
+     instance C T
+
+Note that in some situations, the interface containing the type
+class instances may not have been loaded yet at all.  The usual
+situation when A imports another module which provides the
+instances (sigof02m):
+
+ module A(module B) where
+     import B
+
+See also Note [Signature lazy interface loading].  We can't
+rely on this, however, since sometimes we'll have spurious
+type class instances in the EPS, see #9422 (sigof02dm)
+
+%************************************************************************
+%*                                                                      *
+        Errors and tracing
+%*                                                                      *
+%************************************************************************
+
+\begin{code}
 traceDFuns :: [ClsInst] -> TcRn ()
 traceDFuns ispecs
   = traceTc "Adding instances:" (vcat (map pp ispecs))
