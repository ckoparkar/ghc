--- conflicted
+++ resolved
@@ -51,10 +51,7 @@
         fFlags, fWarningFlags, fLangFlags, xFlags,
         dynFlagDependencies,
         tablesNextToCode, mkTablesNextToCode,
-<<<<<<< HEAD
-=======
         SigOf(..), getSigOf,
->>>>>>> 8e66365b
 
         Way(..), mkBuildTag, wayRTSOnly, addWay', updateWays,
         wayGeneralFlags, wayUnsetGeneralFlags,
@@ -609,10 +606,6 @@
    | Opt_PatternSynonyms
    deriving (Eq, Enum, Show)
 
-<<<<<<< HEAD
-
-data PluginType = PluginCore2Core | PluginTypeCheck
-=======
 data SigOf = NotSigOf
            | SigOf Module
            | SigOfMap (Map ModuleName Module)
@@ -623,7 +616,8 @@
         NotSigOf -> Nothing
         SigOf m -> Just m
         SigOfMap m -> Map.lookup n m
->>>>>>> 8e66365b
+
+data PluginType = PluginCore2Core | PluginTypeCheck
 
 -- | Contains not only a collection of 'GeneralFlag's but also a plethora of
 -- information relating to the compilation of a single file or GHC session
@@ -1865,11 +1859,6 @@
 setDynOutputFile f d = d{ dynOutputFile = f}
 setOutputHi   f d = d{ outputHi   = f}
 
-<<<<<<< HEAD
-addPluginModuleName :: PluginType -> String -> DynFlags -> DynFlags
-addPluginModuleName pty name d =
-  d { pluginModNames = (mkModuleName name, pty) : (pluginModNames d) }
-=======
 parseSigOf :: String -> SigOf
 parseSigOf str = case filter ((=="").snd) (readP_to_S parse str) of
     [(r, "")] -> r
@@ -1893,9 +1882,9 @@
 setSigOf :: String -> DynFlags -> DynFlags
 setSigOf s d = d { sigOf = parseSigOf s }
 
-addPluginModuleName :: String -> DynFlags -> DynFlags
-addPluginModuleName name d = d { pluginModNames = (mkModuleName name) : (pluginModNames d) }
->>>>>>> 8e66365b
+addPluginModuleName :: PluginType -> String -> DynFlags -> DynFlags
+addPluginModuleName pty name d =
+  d { pluginModNames = (mkModuleName name, pty) : (pluginModNames d) }
 
 addPluginModuleNameOption :: String -> DynFlags -> DynFlags
 addPluginModuleNameOption optflag d = d { pluginModNameOpts = (mkModuleName m, option) : (pluginModNameOpts d) }
